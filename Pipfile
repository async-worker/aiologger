--- conflicted
+++ resolved
@@ -14,11 +14,8 @@
 mypy = "==0.630"
 black = "==18.9b0"
 ipdb = "==0.11"
-<<<<<<< HEAD
 aiofiles = "==0.4.0"
-=======
 uvloop = "==0.11.3"
->>>>>>> 4fce1ae8
 
 [requires]
 python_version = "3.6"
