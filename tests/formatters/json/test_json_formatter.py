import unittest
from datetime import datetime
from logging import LogRecord

from aiologger.formatters.json import JsonFormatter


class JsonFormatterTests(unittest.TestCase):
    def setUp(self):
        self.record = LogRecord(
            level=30,
            name="aiologger",
            pathname="/aiologger/tests/formatters/test_json_formatter.py",
            lineno=42,
            msg="Xablau",
            exc_info=None,
            args=None,
        )
        self.formatter = JsonFormatter()

    def test_default_fieldname_is_overwriteable(self):
        formatter = JsonFormatter(default_msg_fieldname="dog")

        self.assertEqual(formatter.default_msg_fieldname, "dog")
        msg = formatter.format(self.record)
        self.assertEqual(msg, formatter.serializer({"dog": "Xablau"}))

    def test_format_adds_exceptions_infos(self):
        self.record.exc_info = "Xena"
        self.record.exc_text = "Xablito"

        self.assertEqual(
            self.formatter.format(self.record),
            self.formatter.serializer(
                {"msg": "Xablau", "exc_info": "Xena", "exc_text": "Xablito"}
            ),
        )

    def test_format_logs_msg_as_is_if_msg_is_a_dict(self):
        self.record.msg = {"dog": "Xablau"}

        msg = self.formatter.format(self.record)
        self.assertEqual(msg, self.formatter.serializer({"dog": "Xablau"}))


class DefaultHandlerTests(unittest.TestCase):
    def setUp(self):
        self.formatter = JsonFormatter()

    def test_it_converts_datetime_objects_to_strings(self):
        obj = datetime(
            year=2006,
            month=6,
            day=6,
            hour=6,
            minute=6,
            second=6,
            microsecond=666_666,
        )
        result = self.formatter._default_handler(obj)
        # Se o objeto datetime tiver microsecond, `.isoformat()` serializa esse valor
        self.assertEqual(result, "2006-06-06T06:06:06.666666")

    def test_it_converts_exceptions_to_strings(self):
        class MyException(Exception):
            def __repr__(self):
                return "I'm an error"

        obj = MyException("Xablau")
        result = self.formatter._default_handler(obj)
<<<<<<< HEAD
        if sys.version < LooseVersion("3.7"):
            self.assertEqual(result, "Exception: KeyError('Xablau',)")
        else:
            self.assertEqual(result, "Exception: KeyError('Xablau')")
=======
        self.assertEqual(result, "Exception: I'm an error")
>>>>>>> ea7909f4

    def test_it_calls_callable_objects_and_returns_its_return_value(self):
        obj = lambda: "Xablau"
        result = self.formatter._default_handler(obj)
        self.assertEqual(result, "Xablau")

    def test_it_typecasts_object_to_string_if_type_doesnt_match_anything(self):
        obj = 4.2
        result = self.formatter._default_handler(obj)
        self.assertEqual(result, "4.2")

    def test_it_converts_exception_types_to_strings(self):
        class MyException(Exception):
            def __init__(self, errors):
                self.errors = errors

        result = self.formatter._default_handler(MyException)

        self.assertEqual(result, str(MyException))<|MERGE_RESOLUTION|>--- conflicted
+++ resolved
@@ -68,14 +68,7 @@
 
         obj = MyException("Xablau")
         result = self.formatter._default_handler(obj)
-<<<<<<< HEAD
-        if sys.version < LooseVersion("3.7"):
-            self.assertEqual(result, "Exception: KeyError('Xablau',)")
-        else:
-            self.assertEqual(result, "Exception: KeyError('Xablau')")
-=======
         self.assertEqual(result, "Exception: I'm an error")
->>>>>>> ea7909f4
 
     def test_it_calls_callable_objects_and_returns_its_return_value(self):
         obj = lambda: "Xablau"
