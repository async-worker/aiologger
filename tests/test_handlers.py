--- conflicted
+++ resolved
@@ -49,20 +49,6 @@
     async def test_init_writer_makes_pipe_nonblocking(self):
         flags = fcntl.fcntl(self.write_pipe.fileno(), fcntl.F_GETFL)
         self.assertEqual(flags, 1)
-<<<<<<< HEAD
-
-        await AsyncStreamHandler.init_from_pipe(
-            pipe=self.write_pipe, level=10, formatter=Mock()
-        )
-        flags = fcntl.fcntl(self.write_pipe.fileno(), fcntl.F_GETFL)
-        self.assertEqual(flags, 1 | os.O_NONBLOCK)
-
-    async def test_init_from_pipe_initializes_a_nonblocking_pipe_streamwriter(
-        self
-    ):
-        handler = await AsyncStreamHandler.init_from_pipe(
-            pipe=self.write_pipe, level=10, formatter=Mock()
-=======
         handler = AsyncStreamHandler(
             stream=self.write_pipe, level=10, formatter=Mock()
         )
@@ -91,7 +77,6 @@
     async def test_init_writer_gets_the_running_event_loop(self):
         handler = AsyncStreamHandler(
             stream=self.write_pipe, level=10, formatter=Mock()
->>>>>>> ea7909f4
         )
 
         self.assertIsNone(handler.loop)
@@ -105,37 +90,13 @@
         formatter = Mock(format=Mock(return_value=msg))
         writer = Mock(write=CoroutineMock(), drain=CoroutineMock())
 
-<<<<<<< HEAD
-        handler = AsyncStreamHandler(
-            level=666, stream=stream, formatter=formatter
-        )
-=======
         with patch("aiologger.handlers.StreamWriter", return_value=writer):
             handler = AsyncStreamHandler(
                 level=666, stream=self.write_pipe, formatter=formatter
             )
->>>>>>> ea7909f4
 
             await handler.emit(self.record)
 
-<<<<<<< HEAD
-        stream.write.assert_awaited_once_with(
-            (msg + handler.terminator).encode()
-        )
-        stream.drain.assert_awaited_once()
-
-    async def test_emit_calls_handleError_if_an_erro_occurs(self):
-        stream = Mock(write=CoroutineMock(), drain=CoroutineMock())
-        handler = AsyncStreamHandler(
-            level=666, stream=stream, formatter=Mock(side_effect=Exception)
-        )
-        with asynctest.patch.object(handler, "handleError") as handleError:
-            await handler.emit(self.record)
-
-            handleError.assert_awaited_once_with(self.record)
-            stream.write.assert_not_awaited()
-            stream.drain.assert_not_awaited()
-=======
             writer.write.assert_called_once_with(
                 (msg + handler.terminator).encode()
             )
@@ -155,7 +116,6 @@
                 handleError.assert_awaited_once_with(self.record)
                 writer.write.assert_not_awaited()
                 writer.drain.assert_not_awaited()
->>>>>>> ea7909f4
 
     async def test_handle_calls_emit_if_a_record_is_loggable(self):
         handler = AsyncStreamHandler(
@@ -180,14 +140,6 @@
             emit.assert_not_awaited()
 
     async def test_close_closes_the_underlying_transport(self):
-<<<<<<< HEAD
-        handler = await AsyncStreamHandler.init_from_pipe(
-            pipe=self.write_pipe, level=10, formatter=Mock()
-        )
-        self.assertFalse(handler.stream.transport.is_closing())
-        handler.close()
-        self.assertTrue(handler.stream.transport.is_closing())
-=======
         handler = AsyncStreamHandler(stream=self.write_pipe, level=10)
         await handler._init_writer()
         self.assertFalse(handler.writer.transport.is_closing())
@@ -198,5 +150,4 @@
         handler = AsyncStreamHandler(stream=self.write_pipe, level=10)
         self.assertFalse(handler.initialized)
         await handler._init_writer()
-        self.assertTrue(handler.initialized)
->>>>>>> ea7909f4
+        self.assertTrue(handler.initialized)