import asyncio
<<<<<<< HEAD
import sys
from asyncio import StreamWriter
=======
from asyncio import AbstractEventLoop, StreamWriter
from logging import StreamHandler, NOTSET, Formatter, Filter, LogRecord
>>>>>>> 0b366597
from typing import Union, Optional

from aiologger.filters import Filter
from aiologger.formatters.base import Formatter
from aiologger.handlers.base import Handler
from aiologger.levels import LogLevel
from aiologger.protocols import AiologgerProtocol
from aiologger.records import LogRecord


class AsyncStreamHandler(Handler):
    terminator = "\n"

    def __init__(
        self,
        stream=None,
        level: Union[str, int, LogLevel] = LogLevel.NOTSET,
        formatter: Formatter = None,
        filter: Filter = None,
        *,
        loop: Optional[AbstractEventLoop] = None,
    ) -> None:
        super().__init__()
        if stream is None:
            stream = sys.stderr
        self.stream = stream
        self.level = level
        if formatter is None:
            formatter = Formatter()
        self.formatter = formatter
        if filter:
            self.add_filter(filter)
        self.protocol_class = AiologgerProtocol
<<<<<<< HEAD
        self._initialization_lock = asyncio.Lock()
=======
        self.loop = loop or asyncio.get_event_loop()
        self._initialization_lock = asyncio.Lock(loop=self.loop)
>>>>>>> 0b366597
        self.writer: Optional[StreamWriter] = None

    @property
    def initialized(self):
        return self.writer is not None

    async def _init_writer(self) -> StreamWriter:
        async with self._initialization_lock:
            if self.writer is not None:
                return self.writer

            transport, protocol = await self.loop.connect_write_pipe(
                self.protocol_class, self.stream
            )

            self.writer = StreamWriter(  # type: ignore # https://github.com/python/typeshed/pull/2719
                transport=transport,
                protocol=protocol,
                reader=None,
                loop=self.loop,
            )
            return self.writer

    async def handle(self, record: LogRecord) -> bool:
        """
        Conditionally emit the specified logging record.
        Emission depends on filters which may have been added to the handler.
        """
        rv = self.filter(record)
        if rv:
            await self.emit(record)
        return rv

    async def flush(self):
        await self.writer.drain()

    async def emit(self, record: LogRecord):
        """
        Actually log the specified logging record to the stream.
        """
        if self.writer is None:
            self.writer = await self._init_writer()

        try:
            msg = self.formatter.format(record) + self.terminator

            self.writer.write(msg.encode())
            await self.writer.drain()
        except Exception:
            await self.handle_error(record)

    async def close(self):
        """
        Tidy up any resources used by the handler.

        This version removes the handler from an internal map of handlers,
        should ensure that this gets called from overridden close()
        methods.
        """
        if self.writer is None:
            return
        await self.flush()
        self.writer.close()<|MERGE_RESOLUTION|>--- conflicted
+++ resolved
@@ -1,11 +1,6 @@
 import asyncio
-<<<<<<< HEAD
 import sys
-from asyncio import StreamWriter
-=======
 from asyncio import AbstractEventLoop, StreamWriter
-from logging import StreamHandler, NOTSET, Formatter, Filter, LogRecord
->>>>>>> 0b366597
 from typing import Union, Optional
 
 from aiologger.filters import Filter
@@ -39,12 +34,7 @@
         if filter:
             self.add_filter(filter)
         self.protocol_class = AiologgerProtocol
-<<<<<<< HEAD
         self._initialization_lock = asyncio.Lock()
-=======
-        self.loop = loop or asyncio.get_event_loop()
-        self._initialization_lock = asyncio.Lock(loop=self.loop)
->>>>>>> 0b366597
         self.writer: Optional[StreamWriter] = None
 
     @property
