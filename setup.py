--- conflicted
+++ resolved
@@ -1,11 +1,7 @@
 from setuptools import setup, find_packages
 
 
-<<<<<<< HEAD
-VERSION = "0.2.3"
-=======
 VERSION = "0.3.0-dev"
->>>>>>> 9eefa72e
 setup(
     name="aiologger",
     version=VERSION,
